/**
 * Creating a sidebar enables you to:
 - create an ordered group of docs
 - render a sidebar for each doc of that group
 - provide next/previous navigation

 The sidebars can be generated from the filesystem, or explicitly defined here.

 Create as many sidebars as you want.
 */

// @ts-check

/** @type {import('@docusaurus/plugin-content-docs').SidebarsConfig} */
const sidebars = {
  // // By default, Docusaurus generates a sidebar from the docs folder structure
  integrationsSidebar: [
    { type: "doc", id: "integrations/index" },
    {
      type: "category",
      label: "Observability",
      items: [
        {
          type: "autogenerated",
          dirName: "observability"
        }
      ],
    },
    {
      type: "category",
      label: "[Beta] Guardrails",
      items: [
        "proxy/guardrails/quick_start",
        ...[
          "proxy/guardrails/aim_security",
          "proxy/guardrails/aporia_api",
          "proxy/guardrails/azure_content_guardrail",
          "proxy/guardrails/bedrock",
          "proxy/guardrails/lasso_security",
          "proxy/guardrails/guardrails_ai",
          "proxy/guardrails/lakera_ai",
          "proxy/guardrails/model_armor",
          "proxy/guardrails/noma_security",
          "proxy/guardrails/openai_moderation",
          "proxy/guardrails/pangea",
          "proxy/guardrails/pillar_security",
          "proxy/guardrails/pii_masking_v2",
          "proxy/guardrails/panw_prisma_airs",
          "proxy/guardrails/secret_detection",
          "proxy/guardrails/custom_guardrail",
          "proxy/guardrails/prompt_injection",
          "proxy/guardrails/tool_permission",
        ].sort(),
      ],
    },
    {
      type: "category",
      label: "Alerting & Monitoring",
      items: [
        "proxy/alerting",
        "proxy/pagerduty",
        "proxy/prometheus"
      ]
    },
    {
      type: "category",
      label: "[Beta] Prompt Management",
      items: [
        "proxy/custom_prompt_management",
        "proxy/native_litellm_prompt",
        "proxy/prompt_management"
      ]
    },
    {
      type: "category",
      label: "AI Tools (OpenWebUI, Claude Code, etc.)",
      items: [
        "tutorials/claude_responses_api",
        "tutorials/cost_tracking_coding",
        "tutorials/github_copilot_integration",
        "tutorials/litellm_gemini_cli",
        "tutorials/litellm_qwen_code_cli",
        "tutorials/openai_codex",
        "tutorials/openweb_ui"
      ]
    },

  ],
  // But you can create a sidebar manually
  tutorialSidebar: [
    { type: "doc", id: "index" }, // NEW

    {
      type: "category",
      label: "LiteLLM Proxy Server",
      link: {
        type: "generated-index",
        title: "LiteLLM Proxy Server (LLM Gateway)",
        description: `OpenAI Proxy Server (LLM Gateway) to call 100+ LLMs in a unified interface & track spend, set budgets per virtual key/user`,
        slug: "/simple_proxy",
      },
      items: [
        "proxy/docker_quick_start",
        {
          "type": "category",
          "label": "Config.yaml",
          "items": ["proxy/configs", "proxy/config_management", "proxy/config_settings"]
        },
        {
          type: "category",
          label: "Setup & Deployment",
          items: [
            "proxy/quick_start",
            "proxy/cli",
            "proxy/debugging",
            "proxy/deploy",
            "proxy/health",
            "proxy/master_key_rotations",
            "proxy/model_management",
            "proxy/prod",
            "proxy/release_cycle",
          ],
        },
        "proxy/demo",
        {
          type: "category",
          label: "Admin UI",
          items: [
            "proxy/admin_ui_sso",
            "proxy/custom_root_ui",
            "proxy/custom_sso",
            "proxy/model_hub",
            "proxy/public_teams",
            "proxy/self_serve",
            "proxy/ui",
            "proxy/ui/bulk_edit_users",
            "proxy/ui_credentials",
            "tutorials/scim_litellm",
            {
              type: "category",
              label: "UI Logs",
              items: [
                "proxy/ui_logs",
                "proxy/ui_logs_sessions"
              ]
            }
          ],
        },
        {
          type: "category",
          label: "Architecture",
          items: [
            "proxy/architecture",
            "proxy/control_plane_and_data_plane",
            "proxy/db_deadlocks",
            "proxy/db_info",
            "proxy/image_handling",
            "proxy/jwt_auth_arch",
            "proxy/spend_logs_deletion",
            "proxy/user_management_heirarchy",
            "router_architecture"
          ],
        },
        {
          type: "link",
          label: "All Endpoints (Swagger)",
          href: "https://litellm-api.up.railway.app/",
        },
  "proxy/enterprise",
  "proxy/management_cli",
        {
          type: "category",
          label: "Authentication",
          items: [
            "proxy/virtual_keys",
            "proxy/token_auth",
            "proxy/service_accounts",
            "proxy/access_control",
            "proxy/cli_sso",
            "proxy/custom_auth",
            "proxy/ip_address",
            "proxy/email",
            "proxy/multiple_admins",
          ],
        },
        {
          type: "category",
          label: "Budgets + Rate Limits",
          items: [
            "proxy/customers",
            "proxy/dynamic_rate_limit",
            "proxy/rate_limit_tiers",
            "proxy/team_budgets",
            "proxy/temporary_budget_increase",
            "proxy/users"
          ],
        },
        "proxy/caching",
        {
          type: "category",
          label: "Create Custom Plugins",
          description: "Modify requests, responses, and more",
          items: [
            "proxy/call_hooks",
            "proxy/rules",
          ]
        },
        {
          type: "link",
          label: "Load Balancing, Routing, Fallbacks",
          href: "https://docs.litellm.ai/docs/routing-load-balancing",
        },
        {
          type: "category",
          label: "Logging, Alerting, Metrics",
          items: [
            "proxy/dynamic_logging",
            "proxy/logging",
            "proxy/logging_spec",
            "proxy/team_logging"
          ],
        },
        {
          type: "category",
          label: "Making LLM Requests",
          items: [
            "proxy/user_keys",
            "proxy/clientside_auth",
            "proxy/request_headers",
            "proxy/response_headers",
            "proxy/forward_client_headers",
            "proxy/model_discovery",
          ],
        },
        {
          type: "category",
          label: "Model Access",
          items: [
            "proxy/model_access",
            "proxy/team_model_add"
          ]
        },
        {
          type: "category",
          label: "Secret Managers",
          items: [
            "secret",
            "oidc"
          ]
        },
        {
          type: "category",
          label: "Spend Tracking",
          items: [
            "proxy/billing",
            "proxy/cost_tracking",
            "proxy/custom_pricing"
          ],
        },
      ]
    },
    {
      type: "category",
      label: "Supported Endpoints",
      link: {
        type: "generated-index",
        title: "Supported Endpoints",
        description:
          "Learn how to deploy + call models from different providers on LiteLLM",
        slug: "/supported_endpoints",
      },
      items: [
        "assistants",
        {
          type: "category",
          label: "/audio",
          items: [
            "audio_transcription",
            "text_to_speech",
          ]
        },
        {
          type: "category",
          label: "/batches",
          items: [
            "batches",
            "proxy/managed_batches",
          ]
        },
        {
          type: "category",
          label: "/chat/completions",
          link: {
            type: "generated-index",
            title: "Chat Completions",
            description: "Details on the completion() function",
            slug: "/completion",
          },
          items: [
            "completion/input",
            "completion/output",
            "completion/usage",
            "completion/http_handler_config",
          ],
        },
        "text_completion",
        "embedding/supported_embedding",
        {
          type: "category",
          label: "/files",
          items: [
            "files_endpoints",
            "proxy/litellm_managed_files",
          ],
        },
        {
          type: "category",
          label: "/fine_tuning",
          items: [
            "fine_tuning",
            "proxy/managed_finetuning",
          ]
        },
          "generateContent",
          "apply_guardrail",
        {
          type: "category",
          label: "/images",
          items: [
            "image_edits",
            "image_generation",
            "image_variations",
          ]
        },
        "mcp",
        "moderation",
        {
          type: "category",
          label: "Pass-through Endpoints (Anthropic SDK, etc.)",
          items: [
            "pass_through/intro",
            "pass_through/anthropic_completion",
            "pass_through/assembly_ai",
            "pass_through/bedrock",
            "pass_through/cohere",
            "pass_through/google_ai_studio",
            "pass_through/langfuse",
            "pass_through/mistral",
            "pass_through/openai_passthrough",
            "pass_through/vertex_ai",
            "pass_through/vllm",
            "proxy/pass_through"
          ]
        },
        "realtime",
        "rerank",
        "response_api",
        "anthropic_unified",
        {
          type: "category",
          label: "/vector_stores",
          items: [
            "vector_stores/search",
          ]
        },
      ],
    },
    {
      type: "category",
      label: "Supported Models & Providers",
      link: {
        type: "generated-index",
        title: "Providers",
        description:
          "Learn how to deploy + call models from different providers on LiteLLM",
        slug: "/providers",
      },
      items: [
        {
          type: "category",
          label: "OpenAI",
          items: [
            "providers/openai",
            "providers/openai/responses_api",
            "providers/openai/text_to_speech",
          ]
        },
        "providers/text_completion_openai",
        "providers/openai_compatible",
        {
          type: "category",
          label: "Azure OpenAI",
          items: [
            "providers/azure/azure",
            "providers/azure/azure_responses",
            "providers/azure/azure_embedding",
          ]
        },
        {
          type: "category",
          label: "Azure AI",
          items: [
            "providers/azure_ai",
            "providers/azure_ai_img",
            "providers/azure_ai_img_edit",
          ]
        },
        {
          type: "category",
          label: "Vertex AI",
          items: [
            "providers/vertex",
            "providers/vertex_partner",
            "providers/vertex_image",
            "providers/vertex_batch",
          ]
        },
        {
          type: "category",
          label: "Google AI Studio",
          items: [
            "providers/gemini",
            "providers/google_ai_studio/files",
            "providers/google_ai_studio/image_gen",
            "providers/google_ai_studio/realtime",
          ]
        },
        "providers/anthropic",
        "providers/aws_sagemaker",
        {
          type: "category",
          label: "Bedrock",
          items: [
            "providers/bedrock",
            "providers/bedrock_embedding",
            "providers/bedrock_agents",
            "providers/bedrock_batches",
            "providers/bedrock_vector_store",
          ]
        },
        "providers/litellm_proxy",
        "providers/meta_llama",
        "providers/mistral",
        "providers/codestral",
        "providers/cohere",
        "providers/anyscale",
        {
          type: "category",
          label: "HuggingFace",
          items: [
            "providers/huggingface",
            "providers/huggingface_rerank",
          ]
        },
        "providers/hyperbolic",
        "providers/databricks",
        "providers/deepgram",
        "providers/watsonx",
        "providers/predibase",
        "providers/nvidia_nim",
        { type: "doc", id: "providers/nscale", label: "Nscale (EU Sovereign)" },
        "providers/xai",
        "providers/moonshot",
        "providers/lm_studio",
        "providers/cerebras",
        "providers/volcano",
        "providers/triton-inference-server",
        "providers/ollama",
        "providers/perplexity",
        "providers/friendliai",
        "providers/galadriel",
        "providers/topaz",
        "providers/groq",
        "providers/deepseek",
        "providers/elevenlabs",
        "providers/fireworks_ai",
        "providers/clarifai",
        "providers/compactifai",
        "providers/vllm",
        "providers/llamafile",
        "providers/infinity",
        "providers/xinference",
        "providers/aiml",
        "providers/cloudflare_workers",
        "providers/deepinfra",
        "providers/github",
        "providers/github_copilot",
        "providers/ai21",
        "providers/nlp_cloud",
        "providers/recraft",
        "providers/replicate",
        "providers/togetherai",
        "providers/v0",
        "providers/vercel_ai_gateway",
        "providers/morph",
        "providers/lambda_ai",
        "providers/novita",
        "providers/voyage",
        "providers/jina_ai",
        "providers/aleph_alpha",
        "providers/baseten",
        "providers/openrouter",
        "providers/sambanova",
        "providers/custom_llm_server",
        "providers/petals",
        "providers/snowflake",
        "providers/gradient_ai",
        "providers/featherless_ai",
        "providers/nebius",
        "providers/dashscope",
        "providers/bytez",
        "providers/heroku",
        "providers/oci",
        "providers/datarobot",
        "providers/ovhcloud",  
      ],
    },
    {
      type: "category",
      label: "Guides",
      items: [
        "completion/audio",
        "completion/batching",
        "completion/computer_use",
        "completion/document_understanding",
        "completion/drop_params",
        "completion/function_call",
        "completion/image_generation_chat",
        "completion/json_mode",
        "completion/knowledgebase",
        "completion/message_trimming",
        "completion/model_alias",
        "completion/mock_requests",
        "completion/predict_outputs",
        "completion/prefix",
        "completion/prompt_caching",
        "completion/prompt_formatting",
        "completion/reliable_completions",
        "completion/stream",
        "completion/provider_specific_params",
        "completion/vision",
        "completion/web_search",
        "exception_mapping",
        "guides/finetuned_models",
        "guides/security_settings",
        "proxy/veo_video_generation",
        "reasoning_content"
      ]
    },

    {
      type: "category",
      label: "Routing, Loadbalancing & Fallbacks",
      link: {
        type: "generated-index",
        title: "Routing, Loadbalancing & Fallbacks",
        description: "Learn how to load balance, route, and set fallbacks for your LLM requests",
        slug: "/routing-load-balancing",
      },
      items: [
        "routing",
        "scheduler",
        "proxy/auto_routing",
        "proxy/load_balancing",
        "proxy/provider_budget_routing",
        "proxy/reliability",
        "proxy/tag_routing",
        "proxy/timeout",
        "wildcard_routing"
      ],
    },
    {
      type: "category",
      label: "LiteLLM Python SDK",
      items: [
        "set_keys",
        "budget_manager",
        "caching/all_caches",
        "completion/token_usage",
<<<<<<< HEAD
=======
        "sdk/headers",
        "sdk_custom_pricing",
>>>>>>> b7803bcb
        "embedding/async_embedding",
        "embedding/moderation",
        "migration",
        "sdk_custom_pricing",
        {
          type: "category",
          label: "LangChain, LlamaIndex, Instructor Integration",
          items: ["langchain/langchain", "tutorials/instructor"],
        }
      ],
    },

    {
      type: "category",
      label: "Load Testing",
      items: [
        "benchmarks",
        "load_test_advanced",
        "load_test_sdk",
        "load_test_rpm",
      ]
    },
    {
      type: "category",
      label: "Tutorials",
      items: [
        "tutorials/openweb_ui",
        "tutorials/openai_codex",
        "tutorials/litellm_gemini_cli",
        "tutorials/litellm_qwen_code_cli",
        "tutorials/anthropic_file_usage",
        "tutorials/default_team_self_serve",
        "tutorials/msft_sso",
        "tutorials/prompt_caching",
        "tutorials/tag_management",
        'tutorials/litellm_proxy_aporia',
        "tutorials/elasticsearch_logging",
        "tutorials/gemini_realtime_with_audio",
        "tutorials/claude_responses_api",
        {
          type: "category",
          label: "LiteLLM Python SDK Tutorials",
          items: [
            'tutorials/google_adk',
            'tutorials/azure_openai',
            'tutorials/instructor',
            "tutorials/gradio_integration",
            "tutorials/huggingface_codellama",
            "tutorials/huggingface_tutorial",
            "tutorials/TogetherAI_liteLLM",
            "tutorials/finetuned_chat_gpt",
            "tutorials/text_completion",
            "tutorials/first_playground",
            "tutorials/model_fallbacks",
          ],
        },
      ]
    },
    {
      type: "category",
      label: "Contributing",
      items: [
        "extras/contributing_code",
        {
          type: "category",
          label: "Adding Providers",
          items: [
            "adding_provider/directory_structure",
            "adding_provider/new_rerank_provider"],
        },
        "extras/contributing",
        "contributing",
      ]
    },
    {
      type: "category",
      label: "Extras",
      items: [
        "data_security",
        "data_retention",
        "migration_policy",
        {
          type: "category",
          label: "❤️ 🚅 Projects built on LiteLLM",
          link: {
            type: "generated-index",
            title: "Projects built on LiteLLM",
            description:
              "Learn how to deploy + call models from different providers on LiteLLM",
            slug: "/project",
          },
          items: [
            "projects/smolagents",
            "projects/Docq.AI",
            "projects/PDL",
            "projects/OpenInterpreter",
            "projects/Elroy",
            "projects/dbally",
            "projects/FastREPL",
            "projects/PROMPTMETHEUS",
            "projects/Codium PR Agent",
            "projects/Prompt2Model",
            "projects/SalesGPT",
            "projects/Quivr",
            "projects/Langstream",
            "projects/Otter",
            "projects/GPT Migrate",
            "projects/YiVal",
            "projects/LiteLLM Proxy",
            "projects/llm_cord",
            "projects/pgai",
            "projects/GPTLocalhost",
            "projects/HolmesGPT"
          ],
        },
        "extras/code_quality",
        "rules",
        "proxy/team_based_routing",
        "proxy/customer_routing",
        "proxy_server",
      ],
    },
    {
      type: "doc",
      id: "provider_registration/index",
      label: "Integrate as a Model Provider",
    },
    "troubleshoot",
  ],
};

module.exports = sidebars;<|MERGE_RESOLUTION|>--- conflicted
+++ resolved
@@ -577,11 +577,8 @@
         "budget_manager",
         "caching/all_caches",
         "completion/token_usage",
-<<<<<<< HEAD
-=======
         "sdk/headers",
         "sdk_custom_pricing",
->>>>>>> b7803bcb
         "embedding/async_embedding",
         "embedding/moderation",
         "migration",
