model_list:
<<<<<<< HEAD
  - model_name: azure-embedding-model
    litellm_params:
      model: azure/azure-embedding-model
      api_base: os.environ/AZURE_API_BASE
      api_key: os.environ/AZURE_API_KEY
      api_version: "2023-07-01-preview"
=======
  - model_name: "gpt-4"
    litellm_params:
      model: "gpt-4"
    model_info:
      my_custom_key: "my_custom_value"
>>>>>>> 9c039a90
<|MERGE_RESOLUTION|>--- conflicted
+++ resolved
@@ -1,15 +1,6 @@
 model_list:
-<<<<<<< HEAD
-  - model_name: azure-embedding-model
-    litellm_params:
-      model: azure/azure-embedding-model
-      api_base: os.environ/AZURE_API_BASE
-      api_key: os.environ/AZURE_API_KEY
-      api_version: "2023-07-01-preview"
-=======
   - model_name: "gpt-4"
     litellm_params:
       model: "gpt-4"
     model_info:
-      my_custom_key: "my_custom_value"
->>>>>>> 9c039a90
+      my_custom_key: "my_custom_value"